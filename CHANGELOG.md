# Changelog

All notable changes to this project will be documented in this file.

The format is based on [Keep a Changelog](https://keepachangelog.com/en/1.0.0/),
and this project adheres to [Semantic Versioning](https://semver.org/spec/v2.0.0.html).

## [Unreleased]
### Changed
<<<<<<< HEAD
T- he virus taxonomic lineage is presented using a fixed number of fields separated by semicolons (`;`). As a result, for genomes that could not be assigned to the family level (the most specific taxonomic rank), there will be trailing semicolons at the end of the lineage string.
=======
- Added a hyperlink to the official documentation in the help dialogue.

## [1.7.6] - 2024-03-19
### Fixed
- Set maximum `keras` version to below `3.0`. This prevents errors due to incompatibility with `keras >=3.0`, such as the `shape` parameter not accepting an integer as input.

## [1.7.5] - 2024-03-03
### Fixed
- Set the `CUDA_VISIBLE_DEVICES` environment variable to `-1` in `nn_classification`. This fixes a bug where the `nn_classification` module would fail to run when a GPU was available and the input had a single sequence.
>>>>>>> 16f5a9e3

## [1.7.4] - 2023-12-08
### Fixed
- Fixed the parsing of MMseqs2 integrase output to extract only the gene accession, rather than the entire header. This addresses a bug introduced in version 1.5.2, where the integrase gene accession was not accurately parsed because the entire header was extracted. As a result, the `find-proviruses` module can now properly add integrases to gene tables and extend boundaries using integrase coordinates.

### Changed
- Replace ambiguous variable name in `read_fasta`.
- Define name `current_contig` at the beginning of `_append_aragorn_tsv`.

## [1.7.3] - 2023-11-30
### Fixed
- Set minimum `pyrodigal-gv` version to `0.3.1`. This fixes a bug introduced in `0.3.0` that led to the identification of RBS motifs not reported by Prodigal.

### Changed
- Remove the `CCGGGG` RBS motif from the list of motifs.

## [1.7.2] - 2023-11-28
### Fixed
- Add the `CCGGGG` RBS motif to the list of motifs.

### Changed
- Do not include stop codon (`*`) at the end of protein sequences.
- Set minimum `pyrodigal-gv` version to `0.2.0`.

## [1.7.1] - 2023-10-26
### Changed
- Replace `prodigal-gv` with `pyrodigal-gv`

## [1.7.0] - 2023-09-13
### Changed
- The `mmseqs search` command has been replaced by a two-step alignment workflow. In the first alignment step, `--alignment-mode 1` and `--max-rejected` are utilized, while the second step uses `--alignment-mode 2` and `-c 0.2`. This change reduces the number of alignments that are rejected due to not meeting the minimum coverage cutoff and mitigates the issue where the annotation results change when the input sequence order is altered.
- The `--min-ungapped-score` parameter of `mmseqs prefilter` was increased from `20` to `25`.
- The `--max-rejected` parameter of the first `mmseqs align` step was increased from `225` to `280`.

## [1.6.1] - 2023-07-31
### Fixed
- Replace `np.warnings` with `warnings` to add compatibility with `numpy >= 1.24`.

## [1.6.0] - 2023-07-31
### Changed
- Update `numba` (`>=0.57`) and `numpy` (`>=1.21`) version requirements.
- Use `casefold` for sequence comparison within the `Sequence` class.
- Remove type annotations of methods of the `Sequence` class that return an instance of `Sequence`.
- Use `console.status` to log the deletion of the `.tar.gz` file during the execution of `download-database`.
- Make the conservative assignment at the family level optional via the `--conservative-taxonomy` parameter. This increases the amount of viral genomes assigned to a family when executing geNomad with default parameters.

### Fixed
- Fix parameter names in the error message of `--conservative` and `--relaxed` (e.g. `--min_score` → `--min-score`).

## [1.5.2] - 2023-05-11
### Added
- Display a progress bar showing the progress of the classification process in `nn-classification`.

### Changed
- Update `README.md` to the database version 1.3.0.

### Fixed
- Make `mmseqs convertalis` output the whole sequence header instead of gene accesions. This prevents parsing conflits with geNomad's other components in cases where MMseqs2 uses its built-in special parsers for specific header formats (e.g. RefSeq).

## [1.5.1] - 2023-03-30
### Added
- Add the `--threads` parameter to the `nn-classification` module, which allows controlling the number of threads used for classifying sequences using the neural network model.

### Changed
- Mention post-classification filters the in the `summary` module description.

## [1.5.0] - 2023-03-02
### Changed
- Given that geNomad applies a minimum score filter (since version 1.4.0), the help dialogue of the `--min-score` parameter was modified to remove the following sentence: *"By default, the sequence is classified as virus/plasmid if its virus/plasmid score is higher than its chromosome score, regardless of the value"*.
- The following parameters were added to the MMseqs2 search command: `--max-seqs 1000000 --min-ungapped-score 20 --max-rejected 225`. As a result, changing `--splits` won't affect the search results anymore.

## [1.4.0] - 2023-02-17
### Added
- Mention Docker and the NMDC EDGE implementation in the `README.md`.
- Add the `--min-plasmid-hallmarks-short-seqs` and `--min-virus-hallmarks-short-seqs` parameters. These options allow filtering out short sequences (less than 2,500 bp) that don't encode a minimum number of hallmark genes. By default, short sequences need to encode at least one hallmark to be classified as a virus or a plasmid.
- Add the `--conservative` and `--relaxed` presets that control post-classification filters. The `--conservative` option makes those filters even more aggressive, resulting in more restricted sets of plasmid and virus, containing only sequences whose classification is strongly supported. The `--relaxed` preset disables all post-classification filters.

### Changed
- Windows with more than 4,000 Ns are ignored when encoding sequences for the neural network classification. The first window is always processed, regardless of the amount of Ns.
- Changed the default value of `--min-score` from 0.0 to 0.7.
- Changed the default search sensitivity from 4.0 to 4.2.
- Update `README.md` to version 1.4.0. This includes mentions to the `--conservative` and `--relaxed` flags and a warning about how changes in `--splits` can affect geNomad's output.

## [1.3.3] - 2023-01-05
### Fixed
- Fix a bug in `score-calibration` that happened when `find-proviruses` was executed but no provirus was detected. The module now checks if proviruses were detected (using `utils.check_provirus_execution`) before counting the total number of sequences.

## [1.3.2] - 2022-12-28
### Fixed
- Require `numpy <1.6`. Fixes [#7](https://github.com/apcamargo/genomad/issues/7), which occurs because `numba` doesn't support `numpy >=1.24` yet.

## [1.3.1] - 2022-12-22
### Fixed
- Check if `find-proviruses` was executed when counting the number of sequences in the `score-calibration` module.

## [1.3.0] - 2022-12-12
### Added
- Add support for AMR annotation.
- Update database parsing to allow BUSCO-based USCGs.

### Changed
- Sequences with no terminal repeats will be flagged with `No terminal repeats`, as `Linear` can be misleading.
- Print the number of plasmids and viruses in the summary module.
- Set `click.rich_click.MAX_WIDTH` to `None`.
- Reduce the default `--sensitivity` to `4.0`.
- Update `README.md` to version 1.3.0.

### Fixed
- Set `prog_name` in `click.version_option`.

## [1.2.0] - 2022-11-15
### Changed
- Mention the Zenodo upload of geNomad's database in `README.md`.
- Add the following sentence for the help dialogue of the `--min-plasmid-marker-enrichment`, `--min-virus-marker-enrichment`, `--min-plasmid-hallmarks`, and `--min-virus-hallmarks` parameters: "This option will be ignored if the annotation module was not executed".
- Apply a uniform prior to the empirical sample composition in `score_batch_correction`. This will shrink the effect of calibration when the empirical composition distribution is very skewed.
- Reduce the `--min-score` in the `README.md` example to 0.7.

### Fixed
- Fix a bug in the score calibration module where the sample size was set to a constant value and the "Your sample has less than 1,000 sequences…" warning would always appear.

## [1.1.0] - 2022-08-22
### Added
- Dockerfile for version 1.0.0.
- `Sequence` class: add support for `str` in `__eq__`.
- `Sequence` class: add a `__hash__` method.
- Compute marker enrichment in the `marker-classification` module.
- Add columns for plasmid and virus marker enrichment to the `_plasmid_summary.tsv` and `_virus_summary.tsv` files.
- Set `--min-plasmid-marker-enrichment` and `--min-virus-marker-enrichment` to `0` as default. This will alter the results when using default parameters.
- Add support for plasmid and virus hallmarks. Requires geNomad database v1.1.
- Add CONJscan annotations to `_plasmid_summary.tsv`. Requires geNomad database v1.1.

### Changed
- `Sequence` class: simplify `has_dtr` return statement.
- `Sequence` class: make `__repr__` more friendly for long sequences.
- `Sequence` class: rename the `id` property to `accession`.
- Amino acids are now written to `_provirus_aragorn.tsv`.
- Update the XGBoost model file to the `.ubj` format.
- Require `xgboost >=1.6`.
- The taxonomic lineage in `_taxonomy.tsv` and `_virus_summary.tsv` will use `Viruses` as the highest rank, instead of `root`.
- Change order of the columns in `_plasmid_summary.tsv` and `_virus_summary.tsv`.
- Explicitly set `fraction` to `0.5` in `taxopy.find_majority_vote`.

### Fixed
- tRNA coordinates are now 1-indexed.
- Write `summary_execution_info`.
- Fix a problem in `DatabaseDownloader.get_version` where only the major version was compared.

## [1.0.0] - 2022-07-12
### Added
- First release.<|MERGE_RESOLUTION|>--- conflicted
+++ resolved
@@ -7,10 +7,8 @@
 
 ## [Unreleased]
 ### Changed
-<<<<<<< HEAD
-T- he virus taxonomic lineage is presented using a fixed number of fields separated by semicolons (`;`). As a result, for genomes that could not be assigned to the family level (the most specific taxonomic rank), there will be trailing semicolons at the end of the lineage string.
-=======
 - Added a hyperlink to the official documentation in the help dialogue.
+- The virus taxonomic lineage is presented using a fixed number of fields separated by semicolons (`;`). As a result, for genomes that could not be assigned to the family level (the most specific taxonomic rank), there will be trailing semicolons at the end of the lineage string.
 
 ## [1.7.6] - 2024-03-19
 ### Fixed
@@ -19,7 +17,6 @@
 ## [1.7.5] - 2024-03-03
 ### Fixed
 - Set the `CUDA_VISIBLE_DEVICES` environment variable to `-1` in `nn_classification`. This fixes a bug where the `nn_classification` module would fail to run when a GPU was available and the input had a single sequence.
->>>>>>> 16f5a9e3
 
 ## [1.7.4] - 2023-12-08
 ### Fixed
